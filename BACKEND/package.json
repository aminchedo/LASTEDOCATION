--- conflicted
+++ resolved
@@ -7,14 +7,7 @@
     "build": "tsc",
     "start": "node dist/src/server.js",
     "dev": "ts-node src/server.ts",
-<<<<<<< HEAD
-    "start:prod": "npm run build && node dist/server.js",
-    "dev:simple": "node simple-server.js",
-    "dev:proxy": "ts-node proxy.ts",
-    "proxy:start": "ts-node src/proxy-server.ts",
-=======
     "dev:watch": "ts-node-dev --respawn --transpile-only src/server.ts",
->>>>>>> b619a1de
     "lint": "tsc --noEmit",
     "test": "node --test --experimental-test-coverage"
   },
