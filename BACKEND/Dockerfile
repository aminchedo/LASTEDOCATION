# Build stage
FROM node:20-alpine AS builder

WORKDIR /app

# Copy package files
COPY package*.json ./
RUN npm ci

# Copy source
COPY . .

# Build TypeScript
RUN npm run build

<<<<<<< HEAD
# Copy and install Python dependencies
COPY requirements.txt /tmp/requirements.txt
RUN pip3 install --no-cache-dir -r /tmp/requirements.txt || \
    echo "Warning: Some Python packages failed to install. Training may use simulation mode."

# Copy Python scripts (if needed)
# COPY scripts/*.py /app/scripts/
=======
# Production stage
FROM node:20-alpine

WORKDIR /app

# Install production dependencies only
COPY package*.json ./
RUN npm ci --only=production --ignore-scripts

# Copy built files
COPY --from=builder /app/dist ./dist
COPY --from=builder /app/src/database/schema.sql ./dist/database/ 2>/dev/null || true
>>>>>>> 94e9ec38

# Create models directory
RUN mkdir -p /app/models /app/logs

# Health check
HEALTHCHECK --interval=30s --timeout=3s --start-period=40s \
  CMD node -e "require('http').get('http://localhost:3001/health', (r) => {process.exit(r.statusCode === 200 ? 0 : 1)})"

# Expose port
EXPOSE 3001

# Start server
CMD ["node", "dist/src/server.js"]<|MERGE_RESOLUTION|>--- conflicted
+++ resolved
@@ -13,19 +13,13 @@
 # Build TypeScript
 RUN npm run build
 
-<<<<<<< HEAD
-# Copy and install Python dependencies
-COPY requirements.txt /tmp/requirements.txt
-RUN pip3 install --no-cache-dir -r /tmp/requirements.txt || \
-    echo "Warning: Some Python packages failed to install. Training may use simulation mode."
-
-# Copy Python scripts (if needed)
-# COPY scripts/*.py /app/scripts/
-=======
 # Production stage
 FROM node:20-alpine
 
 WORKDIR /app
+
+# Install Python3 and pip for ML dependencies (if needed)
+RUN apk add --no-cache python3 py3-pip
 
 # Install production dependencies only
 COPY package*.json ./
@@ -34,7 +28,11 @@
 # Copy built files
 COPY --from=builder /app/dist ./dist
 COPY --from=builder /app/src/database/schema.sql ./dist/database/ 2>/dev/null || true
->>>>>>> 94e9ec38
+
+# Copy and install Python dependencies (optional, for ML training)
+COPY requirements.txt /tmp/requirements.txt 2>/dev/null || echo "scikit-learn>=1.0.0\ntensorflow>=2.13.0\nnumpy>=1.24.0\npandas>=2.0.0" > /tmp/requirements.txt
+RUN pip3 install --no-cache-dir --break-system-packages -r /tmp/requirements.txt || \
+    echo "Warning: Some Python packages failed to install. Training may use simulation mode."
 
 # Create models directory
 RUN mkdir -p /app/models /app/logs
