// server.ts
import express from 'express';
import http from 'http';
import cors from 'cors';
import path from 'path';
import trainRouter from './routes/train';
import trainingRouter from './routes/training'; // Training job management API
import optimizationRouter from './routes/optimization';
import bootstrapRouter from './routes/bootstrap';
import sourcesRouter from './routes/sources';
import monitoringRouter from './routes/monitoring';
import modelsRouter from './routes/models';
import datasetsRouter from './routes/datasets';
import offlineTrainingRouter from './routes/offlineTraining';
import authRouter from './routes/auth';
import chatRouter from './routes/chat';
import sttRouter from './routes/stt';
import ttsRouter from './routes/tts';
import searchRouter from './routes/search';
import notificationsRouter from './routes/notifications';
import experimentsRouter from './routes/experiments';
import settingsRouter from './routes/settings';
import healthRouter from './routes/health';
import { authenticateToken } from './middleware/auth';
import downloadProxyRouter from './simple-proxy';
import { logger } from './utils/logger';
import { ENV } from './config/env';
import { setupWebSocket } from './services/websocket.service';
import { setupSwagger } from './swagger';

const app = express();
app.use(cors({ origin: ENV.CORS_ORIGIN, credentials: true }));
app.use(express.json({ limit: '10mb' }));

<<<<<<< HEAD
// Serve static files from public directory
app.use(express.static('public'));
=======
// Serve static files from public directory (monitoring dashboard)
app.use(express.static(path.join(__dirname, '../public')));
>>>>>>> 9e395976

// Setup Swagger API documentation
setupSwagger(app);

// Health check routes (before authentication)
app.use('/health', healthRouter);

// Routeهای اصلی
app.use('/api/auth', authRouter);
app.use('/api/chat', authenticateToken, chatRouter);

// Training API - unified endpoint
app.use('/api/training', trainingRouter);

// Legacy train routes (kept for backward compatibility, will be deprecated)
app.use('/api/train', authenticateToken, trainRouter);
app.use('/api/optimization', authenticateToken, optimizationRouter);
app.use('/api/bootstrap', authenticateToken, bootstrapRouter);
app.use('/api/download', bootstrapRouter); // برای compatibility
app.use('/api/sources', authenticateToken, sourcesRouter);
app.use('/api/monitoring', authenticateToken, monitoringRouter);
app.use('/api/models', authenticateToken, modelsRouter);
app.use('/api/datasets', datasetsRouter); // Dataset management
app.use('/api/offline-training', offlineTrainingRouter); // Offline training
app.use('/api/v1', downloadProxyRouter); // Download proxy routes

// Routes گم‌شده - اضافه شده
app.use('/api/stt', sttRouter); // Speech-to-Text (Public - بدون auth)
app.use('/api/tts', ttsRouter); // Text-to-Speech (Public - بدون auth)
app.use('/api/search', searchRouter); // Search Service (Public - بدون auth)
app.use('/api/notifications', authenticateToken, notificationsRouter); // Notifications (Protected)
app.use('/api/experiments', authenticateToken, experimentsRouter); // Experiments (Protected)
app.use('/api/settings', settingsRouter); // Settings (Public - auth optional)

// Routeهای fallback برای جلوگیری از 404
app.get('/api/train/status', (_req, res) => {
  res.json({
    status: 'idle',
    message: 'Training service is available but no active training',
    timestamp: new Date().toISOString()
  });
});

app.get('/api/train/stream', (_req, res) => {
  // SSE endpoint پایه
  res.writeHead(200, {
    'Content-Type': 'text/event-stream',
    'Cache-Control': 'no-cache',
    'Connection': 'keep-alive',
  });

  // ارسال یک پیام اولیه
  res.write('data: ' + JSON.stringify({
    type: 'info',
    message: 'Training stream connected'
  }) + '\n\n');
});

app.get('/api/sources/downloads', (_req, res) => {
  // Fallback برای سیستم دانلود قدیمی
  res.json({
    success: true,
    data: [],
    message: 'Using new download system - check /api/download/jobs'
  });
});

app.get('/api/monitoring/metrics', (_req, res) => {
  res.json({
    success: true,
    data: {
      cpu: Math.random() * 100,
      memory: Math.random() * 100,
      disk: Math.random() * 100,
      activeDownloads: 0,
      activeTrainings: 0,
      timestamp: new Date().toISOString()
    }
  });
});

// Health checks
app.get('/health', (_req, res) => {
  res.json({
    ok: true,
    timestamp: new Date().toISOString(),
    service: 'persian-chat-backend'
  });
});

app.get('/api/health', (_req, res) => {
  res.json({
    ok: true,
    services: {
      auth: true,
      chat: true,
      training: true,
      download: true,
      monitoring: true,
      sources: true,
      stt: true,
      tts: true,
      search: true,
      notifications: true
    },
    timestamp: new Date().toISOString()
  });
});

// 404 Handler - باید قبل از error handler باشد
app.use('*', (req, res) => {
  logger.warn({
    msg: '404_not_found',
    method: req.method,
    path: req.originalUrl,
    ip: req.ip
  });

  res.status(404).json({
    success: false,
    error: 'Not Found',
    message: `Route ${req.method} ${req.originalUrl} not found`,
    availableRoutes: [
      'GET /health',
      'GET /api/health',
      'POST /api/auth/login',
      'POST /api/auth/verify',
      'POST /api/chat',
      'GET /api/train/status',
      'POST /api/train/start',
      'GET /api/models/detected',
      'POST /api/stt',
      'POST /api/tts',
      'POST /api/search',
      'GET /api/notifications',
      'GET /api/monitoring/metrics',
      'GET /api/sources/downloads'
    ],
    timestamp: new Date().toISOString()
  });
});

// Global Error Handler
app.use((err: any, req: express.Request, res: express.Response, _next: express.NextFunction) => {
  logger.error({
    msg: 'unhandled_error',
    error: err.message,
    stack: err.stack,
    method: req.method,
    path: req.originalUrl
  });

  res.status(err.status || 500).json({
    success: false,
    error: err.message || 'Internal Server Error',
    code: err.code || 'INTERNAL_ERROR',
    timestamp: new Date().toISOString()
  });
});

// Create HTTP server
const server = http.createServer(app);

// Setup WebSocket
const io = setupWebSocket(server);

// Make io available to routes if needed
app.set('io', io);

// Start server
const port = process.env.PORT ? Number(process.env.PORT) : 3001;
server.listen(port, () => {
  logger.info(`🚀 Persian Chat Backend API listening on port ${port}`);
  logger.info(`📡 Health check: http://localhost:${port}/health`);
  logger.info(`🔐 Auth endpoint: http://localhost:${port}/api/auth/login`);
  logger.info(`💬 Chat endpoint: http://localhost:${port}/api/chat`);
  logger.info(`🔌 WebSocket server ready`);
  logger.info(`🎯 All routes registered successfully`);
});<|MERGE_RESOLUTION|>--- conflicted
+++ resolved
@@ -32,13 +32,8 @@
 app.use(cors({ origin: ENV.CORS_ORIGIN, credentials: true }));
 app.use(express.json({ limit: '10mb' }));
 
-<<<<<<< HEAD
-// Serve static files from public directory
-app.use(express.static('public'));
-=======
 // Serve static files from public directory (monitoring dashboard)
 app.use(express.static(path.join(__dirname, '../public')));
->>>>>>> 9e395976
 
 // Setup Swagger API documentation
 setupSwagger(app);
