--- conflicted
+++ resolved
@@ -423,82 +423,18 @@
 
 /**
  * GET /health/detailed
-<<<<<<< HEAD
- * Detailed health check with simplified format for monitoring dashboard
+ * Detailed health check with comprehensive metrics for monitoring dashboard
  */
 router.get('/detailed', async (req: Request, res: Response): Promise<void> => {
   try {
     // Run all health checks in parallel
-=======
- * Detailed health check for monitoring dashboard
- */
-router.get('/detailed', async (req: Request, res: Response): Promise<void> => {
-  try {
-    // Run all health checks
->>>>>>> 9e395976
     const [database, filesystem, memory] = await Promise.all([
       checkDatabase(),
       checkFilesystem(),
       Promise.resolve(checkMemory())
     ]);
-<<<<<<< HEAD
-    
-    const checks = {
-      database: {
-        status: database.status === 'healthy' ? 'pass' : 'fail',
-        responseTime: database.latency || 0,
-        message: database.message
-      },
-      filesystem: {
-        status: filesystem.status === 'healthy' ? 'pass' : 'fail',
-        responseTime: 2,
-        message: filesystem.message
-      },
-      memory: {
-        status: memory.status === 'healthy' ? 'pass' : 'fail',
-        message: memory.message
-      },
-      disk: {
-        status: filesystem.status === 'healthy' ? 'pass' : 'fail'
-      }
-    };
-    
-    const overallStatus = database.status === 'healthy' && filesystem.status === 'healthy' && memory.status === 'healthy' 
-      ? 'healthy' 
-      : database.status === 'unhealthy' || filesystem.status === 'unhealthy' || memory.status === 'unhealthy'
-      ? 'unhealthy'
-      : 'degraded';
-    
-    const totalMem = os.totalmem();
-    const freeMem = os.freemem();
-    const usedMem = totalMem - freeMem;
-    const memPercent = ((usedMem / totalMem) * 100).toFixed(1);
-    
-    const loadAvg = os.loadavg();
-    const cpuUsage = loadAvg[0] / os.cpus().length * 100;
-    
-    res.status(200).json({
-      success: true,
-      data: {
-        status: overallStatus,
-        checks,
-        metrics: {
-          system: {
-            cpu: {
-              usage: cpuUsage,
-              cores: os.cpus().length
-            },
-            memory: {
-              used: usedMem,
-              total: totalMem,
-              usagePercent: parseFloat(memPercent)
-            },
-            uptime: process.uptime()
-          }
-        }
-=======
-
-    // Format checks for dashboard
+    
+    // Format checks for dashboard compatibility (array format)
     const checks = [
       {
         componentName: 'database',
@@ -528,27 +464,43 @@
 
     const overallStatus = checks.every(c => c.status === 'pass') ? 'healthy' : 
                          checks.some(c => c.status === 'fail') ? 'unhealthy' : 'degraded';
+    
+    // Additional metrics for enhanced monitoring
+    const totalMem = os.totalmem();
+    const freeMem = os.freemem();
+    const usedMem = totalMem - freeMem;
+    const memPercent = ((usedMem / totalMem) * 100).toFixed(1);
+    
+    const loadAvg = os.loadavg();
+    const cpuUsage = loadAvg[0] / os.cpus().length * 100;
 
     res.json({
       status: overallStatus,
       data: {
-        checks
->>>>>>> 9e395976
+        checks,
+        metrics: {
+          system: {
+            cpu: {
+              usage: cpuUsage,
+              cores: os.cpus().length
+            },
+            memory: {
+              used: usedMem,
+              total: totalMem,
+              usagePercent: parseFloat(memPercent)
+            },
+            uptime: process.uptime()
+          }
+        }
       }
     });
   } catch (error: any) {
     res.status(503).json({
-<<<<<<< HEAD
-      success: false,
-      error: error.message,
-      timestamp: new Date().toISOString()
-=======
       status: 'unhealthy',
       data: {
         checks: [],
         error: error.message
       }
->>>>>>> 9e395976
     });
   }
 });
