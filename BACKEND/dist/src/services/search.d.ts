/**
 * Custom Search API Service
 * Integrates external search API as first-class tool for Persian chat
 */
import { z } from 'zod';
export declare const SearchRequestSchema: z.ZodObject<{
    query: z.ZodString;
    language: z.ZodDefault<z.ZodString>;
    maxResults: z.ZodDefault<z.ZodNumber>;
    includeSnippets: z.ZodDefault<z.ZodBoolean>;
    timeout: z.ZodDefault<z.ZodNumber>;
}, "strip", z.ZodTypeAny, {
    timeout: number;
    language: string;
    query: string;
    maxResults: number;
    includeSnippets: boolean;
}, {
    query: string;
    timeout?: number | undefined;
    language?: string | undefined;
    maxResults?: number | undefined;
    includeSnippets?: boolean | undefined;
}>;
export declare const SearchResponseSchema: z.ZodObject<{
    results: z.ZodArray<z.ZodObject<{
        title: z.ZodString;
        url: z.ZodString;
        snippet: z.ZodOptional<z.ZodString>;
        relevanceScore: z.ZodNumber;
        source: z.ZodString;
        timestamp: z.ZodString;
    }, "strip", z.ZodTypeAny, {
        url: string;
<<<<<<< HEAD
        timestamp: string;
=======
        source: string;
>>>>>>> f47496e3
        title: string;
        source: string;
        relevanceScore: number;
        timestamp: string;
        snippet?: string | undefined;
    }, {
        url: string;
<<<<<<< HEAD
        timestamp: string;
=======
        source: string;
>>>>>>> f47496e3
        title: string;
        source: string;
        relevanceScore: number;
        timestamp: string;
        snippet?: string | undefined;
    }>, "many">;
    totalResults: z.ZodNumber;
    query: z.ZodString;
    language: z.ZodString;
    processingTime: z.ZodNumber;
}, "strip", z.ZodTypeAny, {
    language: string;
    query: string;
    processingTime: number;
    results: {
        url: string;
<<<<<<< HEAD
        timestamp: string;
=======
        source: string;
>>>>>>> f47496e3
        title: string;
        source: string;
        relevanceScore: number;
        timestamp: string;
        snippet?: string | undefined;
    }[];
    totalResults: number;
}, {
    language: string;
    query: string;
    processingTime: number;
    results: {
        url: string;
<<<<<<< HEAD
        timestamp: string;
=======
        source: string;
>>>>>>> f47496e3
        title: string;
        source: string;
        relevanceScore: number;
        timestamp: string;
        snippet?: string | undefined;
    }[];
    totalResults: number;
}>;
export type SearchRequest = z.infer<typeof SearchRequestSchema>;
export type SearchResponse = z.infer<typeof SearchResponseSchema>;
interface SearchConfig {
    apiKey?: string;
    baseUrl: string;
    timeout: number;
    maxRetries: number;
    retryDelay: number;
}
interface SearchResult {
    title: string;
    url: string;
    snippet?: string;
    relevanceScore: number;
    source: string;
    timestamp: string;
}
declare class SearchService {
    private config;
    private isInitialized;
    constructor();
    private initialize;
    /**
     * Search for information using external API
     */
    search(request: SearchRequest): Promise<SearchResponse>;
    /**
     * Simulate search API call with Persian results
     */
    private simulateSearch;
    /**
     * Get search service status
     */
    getStatus(): {
        initialized: boolean;
        config: SearchConfig;
    };
    /**
     * Get supported languages
     */
    getSupportedLanguages(): string[];
    /**
     * Validate Persian query
     */
    validatePersianQuery(query: string): {
        valid: boolean;
        issues: string[];
    };
    /**
     * Build context window from search results
     */
    buildContextWindow(results: SearchResult[], maxLength?: number): string;
}
export declare const searchService: SearchService;
export default searchService;
//# sourceMappingURL=search.d.ts.map<|MERGE_RESOLUTION|>--- conflicted
+++ resolved
@@ -32,27 +32,17 @@
         timestamp: z.ZodString;
     }, "strip", z.ZodTypeAny, {
         url: string;
-<<<<<<< HEAD
         timestamp: string;
-=======
-        source: string;
->>>>>>> f47496e3
         title: string;
         source: string;
         relevanceScore: number;
-        timestamp: string;
         snippet?: string | undefined;
     }, {
         url: string;
-<<<<<<< HEAD
         timestamp: string;
-=======
-        source: string;
->>>>>>> f47496e3
         title: string;
         source: string;
         relevanceScore: number;
-        timestamp: string;
         snippet?: string | undefined;
     }>, "many">;
     totalResults: z.ZodNumber;
@@ -65,15 +55,10 @@
     processingTime: number;
     results: {
         url: string;
-<<<<<<< HEAD
         timestamp: string;
-=======
-        source: string;
->>>>>>> f47496e3
         title: string;
         source: string;
         relevanceScore: number;
-        timestamp: string;
         snippet?: string | undefined;
     }[];
     totalResults: number;
@@ -83,15 +68,10 @@
     processingTime: number;
     results: {
         url: string;
-<<<<<<< HEAD
         timestamp: string;
-=======
-        source: string;
->>>>>>> f47496e3
         title: string;
         source: string;
         relevanceScore: number;
-        timestamp: string;
         snippet?: string | undefined;
     }[];
     totalResults: number;
