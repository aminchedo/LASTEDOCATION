--- conflicted
+++ resolved
@@ -8,16 +8,10 @@
     "dev:backend": "cd BACKEND && npm run dev",
     "dev:frontend": "cd client && npm run dev",
     "dev:client": "cd client && npm run dev",
-<<<<<<< HEAD
-    "dev:backend": "cd BACKEND && npm run dev",
-    "build:client": "cd client && npm run build",
-    "build:backend": "cd BACKEND && npm run build",
-=======
     "build": "npm run build:backend && npm run build:frontend",
     "build:backend": "cd BACKEND && npm run build",
     "build:frontend": "cd client && npm run build",
     "build:client": "cd client && npm run build",
->>>>>>> f47496e3
     "test:e2e": "playwright test",
     "test:e2e:ui": "playwright test --ui",
     "test:e2e:report": "playwright show-report",
